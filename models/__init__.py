<<<<<<< HEAD
from .d_order import DOrder
from .items import Item
from .penalty import Penalty
from .rewards import Reward
from .roles import Roles
from .shifts import Shift
from .t_order import TOrder
from .user import User
from .user_reward import UserReward
from .user_salary import UserSalary
from .attendance_types import Attendance_Type

__all__ = [
    "DOrder",
    "Item",
    "Penalty",
    "Reward",
    "Roles",
    "Shift",
    "TOrder",
    "User",
    "UserReward",
    "UserSalary",
    "Attendance_Type",
]


def base():
    return None
=======
from .user import User
from .role import Role
>>>>>>> bfb975de
<|MERGE_RESOLUTION|>--- conflicted
+++ resolved
@@ -1,4 +1,3 @@
-<<<<<<< HEAD
 from .d_order import DOrder
 from .items import Item
 from .penalty import Penalty
@@ -27,8 +26,4 @@
 
 
 def base():
-    return None
-=======
-from .user import User
-from .role import Role
->>>>>>> bfb975de
+    return None